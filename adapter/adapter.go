--- conflicted
+++ resolved
@@ -541,7 +541,7 @@
 
 		return nil, fmt.Errorf("command lookup error: %w", err)
 	}
-<<<<<<< HEAD
+  
 	if gerrs.Is(err, ErrNoSuchCommand) {
 		cmdEntry, err = GetCommandEntryByTrigger(ctx, tokens)
 
@@ -571,15 +571,15 @@
 		// Set parameters to the full tokenized message
 		request.Parameters = tokens
 		tokens = append([]string{cmdEntry.Command.Name}, tokens...)
-=======
-	cmdFoundMessage := fmt.Sprintf("Executing command: %s", cmdEntry.Command.Name)
+  }
+
+  cmdFoundMessage := fmt.Sprintf("Executing command: %s", cmdEntry.Command.Name)
 	err = SendMessage(ctx, id.Adapter, id.ChatChannel.ID, cmdFoundMessage)
 	if err != nil {
 		telemetry.Errors().WithError(err).Commit(ctx)
 		addSpanAttributes(ctx, sp, err)
 		le.WithError(err).Error("Failed to send command acknowledgement")
->>>>>>> a0d1017d
-	}
+  }
 
 	// Now that we have a command entry, we can re-create the complete Command value.
 	tokens[0] = cmdEntry.Bundle.Name + ":" + cmdEntry.Command.Name
